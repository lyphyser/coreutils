//  * This file is part of the uutils coreutils package.
//  *
//  * (c) Alex Lyon <arcterus@mail.com>
//  *
//  * For the full copyright and license information, please view the LICENSE
//  * file that was distributed with this source code.

// spell-checker:ignore (ToDO) RFILE refsize rfilename fsize tsize

#[macro_use]
extern crate uucore;

use clap::{crate_version, App, Arg};
use std::convert::TryFrom;
use std::fs::{metadata, OpenOptions};
use std::io::ErrorKind;
use std::path::Path;
use uucore::parse_size::{parse_size, ParseSizeError};

#[derive(Debug, Eq, PartialEq)]
enum TruncateMode {
    Absolute(usize),
    Extend(usize),
    Reduce(usize),
    AtMost(usize),
    AtLeast(usize),
    RoundDown(usize),
    RoundUp(usize),
}

impl TruncateMode {
    /// Compute a target size in bytes for this truncate mode.
    ///
    /// `fsize` is the size of the reference file, in bytes.
    ///
    /// # Examples
    ///
    /// ```rust,ignore
    /// let mode = TruncateMode::Extend(5);
    /// let fsize = 10;
    /// assert_eq!(mode.to_size(fsize), 15);
    /// ```
    fn to_size(&self, fsize: usize) -> usize {
        match self {
            TruncateMode::Absolute(size) => *size,
            TruncateMode::Extend(size) => fsize + size,
            TruncateMode::Reduce(size) => fsize - size,
            TruncateMode::AtMost(size) => fsize.min(*size),
            TruncateMode::AtLeast(size) => fsize.max(*size),
            TruncateMode::RoundDown(size) => fsize - fsize % size,
            TruncateMode::RoundUp(size) => fsize + fsize % size,
        }
    }
}

static ABOUT: &str = "Shrink or extend the size of each file to the specified size.";

pub mod options {
    pub static IO_BLOCKS: &str = "io-blocks";
    pub static NO_CREATE: &str = "no-create";
    pub static REFERENCE: &str = "reference";
    pub static SIZE: &str = "size";
    pub static ARG_FILES: &str = "files";
}

fn get_usage() -> String {
    format!("{0} [OPTION]... [FILE]...", executable!())
}

fn get_long_usage() -> String {
    String::from(
        "
    SIZE is an integer with an optional prefix and optional unit.
    The available units (K, M, G, T, P, E, Z, and Y) use the following format:
        'KB' =>           1000 (kilobytes)
        'K'  =>           1024 (kibibytes)
        'MB' =>      1000*1000 (megabytes)
        'M'  =>      1024*1024 (mebibytes)
        'GB' => 1000*1000*1000 (gigabytes)
        'G'  => 1024*1024*1024 (gibibytes)
    SIZE may also be prefixed by one of the following to adjust the size of each
    file based on its current size:
        '+'  => extend by
        '-'  => reduce by
        '<'  => at most
        '>'  => at least
        '/'  => round down to multiple of
        '%'  => round up to multiple of",
    )
}

pub fn uumain(args: impl uucore::Args) -> i32 {
    let usage = get_usage();
    let long_usage = get_long_usage();

    let matches = App::new(executable!())
        .version(crate_version!())
        .about(ABOUT)
        .usage(&usage[..])
        .after_help(&long_usage[..])
        .arg(
            Arg::with_name(options::IO_BLOCKS)
            .short("o")
            .long(options::IO_BLOCKS)
            .help("treat SIZE as the number of I/O blocks of the file rather than bytes (NOT IMPLEMENTED)")
        )
        .arg(
            Arg::with_name(options::NO_CREATE)
            .short("c")
            .long(options::NO_CREATE)
            .help("do not create files that do not exist")
        )
        .arg(
            Arg::with_name(options::REFERENCE)
            .short("r")
            .long(options::REFERENCE)
            .required_unless(options::SIZE)
            .help("base the size of each file on the size of RFILE")
            .value_name("RFILE")
        )
        .arg(
            Arg::with_name(options::SIZE)
            .short("s")
            .long(options::SIZE)
            .required_unless(options::REFERENCE)
            .help("set or adjust the size of each file according to SIZE, which is in bytes unless --io-blocks is specified")
            .value_name("SIZE")
        )
        .arg(Arg::with_name(options::ARG_FILES).value_name("FILE").multiple(true).takes_value(true).required(true).min_values(1))
        .get_matches_from(args);

    let files: Vec<String> = matches
        .values_of(options::ARG_FILES)
        .map(|v| v.map(ToString::to_string).collect())
        .unwrap_or_default();

    if files.is_empty() {
        show_error!("Missing an argument");
        return 1;
    } else {
        let io_blocks = matches.is_present(options::IO_BLOCKS);
        let no_create = matches.is_present(options::NO_CREATE);
        let reference = matches.value_of(options::REFERENCE).map(String::from);
        let size = matches.value_of(options::SIZE).map(String::from);
        if let Err(e) = truncate(no_create, io_blocks, reference, size, files) {
            match e.kind() {
                ErrorKind::NotFound => {
                    // TODO Improve error-handling so that the error
                    // returned by `truncate()` provides the necessary
                    // parameter for formatting the error message.
                    let reference = matches.value_of(options::REFERENCE).map(String::from);
                    crash!(
                        1,
                        "cannot stat '{}': No such file or directory",
                        reference.unwrap_or_else(|| "".to_string())
                    ); // TODO: fix '--no-create' see test_reference and test_truncate_bytes_size
                }
                _ => crash!(1, "{}", e.to_string()),
            }
        }
    }

    0
}

/// Truncate the named file to the specified size.
///
/// If `create` is true, then the file will be created if it does not
/// already exist. If `size` is larger than the number of bytes in the
/// file, then the file will be padded with zeros. If `size` is smaller
/// than the number of bytes in the file, then the file will be
/// truncated and any bytes beyond `size` will be lost.
///
/// # Errors
///
/// If the file could not be opened, or there was a problem setting the
/// size of the file.
fn file_truncate(filename: &str, create: bool, size: usize) -> std::io::Result<()> {
    let path = Path::new(filename);
    let f = OpenOptions::new().write(true).create(create).open(path)?;
    f.set_len(u64::try_from(size).unwrap())
}

/// Truncate files to a size relative to a given file.
///
/// `rfilename` is the name of the reference file.
///
/// `size_string` gives the size relative to the reference file to which
/// to set the target files. For example, "+3K" means "set each file to
/// be three kilobytes larger than the size of the reference file".
///
/// If `create` is true, then each file will be created if it does not
/// already exist.
///
/// # Errors
///
/// If the any file could not be opened, or there was a problem setting
/// the size of at least one file.
fn truncate_reference_and_size(
    rfilename: &str,
    size_string: &str,
    filenames: Vec<String>,
    create: bool,
) -> std::io::Result<()> {
    let mode = match parse_mode_and_size(size_string) {
        Ok(m) => match m {
            TruncateMode::Absolute(_) => {
                crash!(1, "you must specify a relative ‘--size’ with ‘--reference’")
            }
            _ => m,
        },
        Err(e) => crash!(1, "Invalid number: {}", e.to_string()),
    };
    let fsize = usize::try_from(metadata(rfilename)?.len()).unwrap();
    let tsize = mode.to_size(fsize);
    for filename in &filenames {
        file_truncate(filename, create, tsize)?;
    }
    Ok(())
}

/// Truncate files to match the size of a given reference file.
///
/// `rfilename` is the name of the reference file.
///
/// If `create` is true, then each file will be created if it does not
/// already exist.
///
/// # Errors
///
/// If the any file could not be opened, or there was a problem setting
/// the size of at least one file.
fn truncate_reference_file_only(
    rfilename: &str,
    filenames: Vec<String>,
    create: bool,
) -> std::io::Result<()> {
    let tsize = usize::try_from(metadata(rfilename)?.len()).unwrap();
    for filename in &filenames {
        file_truncate(filename, create, tsize)?;
    }
    Ok(())
}

/// Truncate files to a specified size.
///
/// `size_string` gives either an absolute size or a relative size. A
/// relative size adjusts the size of each file relative to its current
/// size. For example, "3K" means "set each file to be three kilobytes"
/// whereas "+3K" means "set each file to be three kilobytes larger than
/// its current size".
///
/// If `create` is true, then each file will be created if it does not
/// already exist.
///
/// # Errors
///
/// If the any file could not be opened, or there was a problem setting
/// the size of at least one file.
fn truncate_size_only(
    size_string: &str,
    filenames: Vec<String>,
    create: bool,
) -> std::io::Result<()> {
    let mode = match parse_mode_and_size(size_string) {
        Ok(m) => m,
        Err(e) => crash!(1, "Invalid number: {}", e.to_string()),
    };
    for filename in &filenames {
        let fsize = usize::try_from(metadata(filename)?.len()).unwrap();
        let tsize = mode.to_size(fsize);
        file_truncate(filename, create, tsize)?;
    }
    Ok(())
}

fn truncate(
    no_create: bool,
    _: bool,
    reference: Option<String>,
    size: Option<String>,
    filenames: Vec<String>,
) -> std::io::Result<()> {
    let create = !no_create;
    // There are four possibilities
    // - reference file given and size given,
    // - reference file given but no size given,
    // - no reference file given but size given,
    // - no reference file given and no size given,
    match (reference, size) {
        (Some(rfilename), Some(size_string)) => {
            truncate_reference_and_size(&rfilename, &size_string, filenames, create)
        }
        (Some(rfilename), None) => truncate_reference_file_only(&rfilename, filenames, create),
        (None, Some(size_string)) => truncate_size_only(&size_string, filenames, create),
        (None, None) => crash!(1, "you must specify either --reference or --size"), // this case cannot happen anymore because it's handled by clap
    }
}

/// Decide whether a character is one of the size modifiers, like '+' or '<'.
fn is_modifier(c: char) -> bool {
    c == '+' || c == '-' || c == '<' || c == '>' || c == '/' || c == '%'
}

/// Parse a size string with optional modifier symbol as its first character.
///
/// A size string is as described in [`parse_size`]. The first character
/// of `size_string` might be a modifier symbol, like `'+'` or
/// `'<'`. The first element of the pair returned by this function
/// indicates which modifier symbol was present, or
/// [`TruncateMode::Absolute`] if none.
///
/// # Panics
///
/// If `size_string` is empty, or if no number could be parsed from the
/// given string (for example, if the string were `"abc"`).
///
/// # Examples
///
/// ```rust,ignore
/// assert_eq!(parse_mode_and_size("+123"), (TruncateMode::Extend, 123));
/// ```
fn parse_mode_and_size(size_string: &str) -> Result<TruncateMode, ParseSizeError> {
    // Trim any whitespace.
    let mut size_string = size_string.trim();

    // Get the modifier character from the size string, if any. For
    // example, if the argument is "+123", then the modifier is '+'.
    if let Some(c) = size_string.chars().next() {
        if is_modifier(c) {
            size_string = &size_string[1..];
        }
        parse_size(size_string).map(match c {
            '+' => TruncateMode::Extend,
            '-' => TruncateMode::Reduce,
            '<' => TruncateMode::AtMost,
            '>' => TruncateMode::AtLeast,
            '/' => TruncateMode::RoundDown,
            '%' => TruncateMode::RoundUp,
            _ => TruncateMode::Absolute,
        })
    } else {
<<<<<<< HEAD
        Err(ParseSizeError::ParseFailure(size_string.to_string()))
    }
=======
        size_string
    };
    parse_size(size_string).map(match c {
        '+' => TruncateMode::Extend,
        '-' => TruncateMode::Reduce,
        '<' => TruncateMode::AtMost,
        '>' => TruncateMode::AtLeast,
        '/' => TruncateMode::RoundDown,
        '%' => TruncateMode::RoundUp,
        _ => TruncateMode::Absolute,
    })
}

/// Parse a size string into a number of bytes.
///
/// A size string comprises an integer and an optional unit. The unit
/// may be K, M, G, T, P, E, Z, or Y (powers of 1024) or KB, MB,
/// etc. (powers of 1000).
///
/// # Errors
///
/// This function returns an error if the string does not begin with a
/// numeral, or if the unit is not one of the supported units described
/// in the preceding section.
///
/// # Examples
///
/// ```rust,ignore
/// assert_eq!(parse_size("123").unwrap(), 123);
/// assert_eq!(parse_size("123K").unwrap(), 123 * 1024);
/// assert_eq!(parse_size("123KB").unwrap(), 123 * 1000);
/// ```
fn parse_size(size: &str) -> Result<u64, ()> {
    // Get the numeric part of the size argument. For example, if the
    // argument is "123K", then the numeric part is "123".
    let numeric_string: String = size.chars().take_while(|c| c.is_digit(10)).collect();
    let number: u64 = numeric_string.parse().map_err(|_| ())?;

    // Get the alphabetic units part of the size argument and compute
    // the factor it represents. For example, if the argument is "123K",
    // then the unit part is "K" and the factor is 1024. This may be the
    // empty string, in which case, the factor is 1.
    let n = numeric_string.len();
    let (base, exponent): (u64, u32) = match &size[n..] {
        "" => (1, 0),
        "K" | "k" => (1024, 1),
        "M" | "m" => (1024, 2),
        "G" | "g" => (1024, 3),
        "T" | "t" => (1024, 4),
        "P" | "p" => (1024, 5),
        "E" | "e" => (1024, 6),
        "Z" | "z" => (1024, 7),
        "Y" | "y" => (1024, 8),
        "KB" | "kB" => (1000, 1),
        "MB" | "mB" => (1000, 2),
        "GB" | "gB" => (1000, 3),
        "TB" | "tB" => (1000, 4),
        "PB" | "pB" => (1000, 5),
        "EB" | "eB" => (1000, 6),
        "ZB" | "zB" => (1000, 7),
        "YB" | "yB" => (1000, 8),
        _ => return Err(()),
    };
    let factor = base.pow(exponent);
    Ok(number * factor)
>>>>>>> b7460a61
}

#[cfg(test)]
mod tests {
    use crate::parse_mode_and_size;
    use crate::TruncateMode;

    #[test]
    fn test_parse_mode_and_size() {
        assert_eq!(parse_mode_and_size("10"), Ok(TruncateMode::Absolute(10)));
        assert_eq!(parse_mode_and_size("+10"), Ok(TruncateMode::Extend(10)));
        assert_eq!(parse_mode_and_size("-10"), Ok(TruncateMode::Reduce(10)));
        assert_eq!(parse_mode_and_size("<10"), Ok(TruncateMode::AtMost(10)));
        assert_eq!(parse_mode_and_size(">10"), Ok(TruncateMode::AtLeast(10)));
        assert_eq!(parse_mode_and_size("/10"), Ok(TruncateMode::RoundDown(10)));
        assert_eq!(parse_mode_and_size("%10"), Ok(TruncateMode::RoundUp(10)));
    }
}<|MERGE_RESOLUTION|>--- conflicted
+++ resolved
@@ -126,7 +126,12 @@
             .help("set or adjust the size of each file according to SIZE, which is in bytes unless --io-blocks is specified")
             .value_name("SIZE")
         )
-        .arg(Arg::with_name(options::ARG_FILES).value_name("FILE").multiple(true).takes_value(true).required(true).min_values(1))
+        .arg(Arg::with_name(options::ARG_FILES)
+             .value_name("FILE")
+             .multiple(true)
+             .takes_value(true)
+             .required(true)
+             .min_values(1))
         .get_matches_from(args);
 
     let files: Vec<String> = matches
@@ -340,76 +345,8 @@
             _ => TruncateMode::Absolute,
         })
     } else {
-<<<<<<< HEAD
         Err(ParseSizeError::ParseFailure(size_string.to_string()))
     }
-=======
-        size_string
-    };
-    parse_size(size_string).map(match c {
-        '+' => TruncateMode::Extend,
-        '-' => TruncateMode::Reduce,
-        '<' => TruncateMode::AtMost,
-        '>' => TruncateMode::AtLeast,
-        '/' => TruncateMode::RoundDown,
-        '%' => TruncateMode::RoundUp,
-        _ => TruncateMode::Absolute,
-    })
-}
-
-/// Parse a size string into a number of bytes.
-///
-/// A size string comprises an integer and an optional unit. The unit
-/// may be K, M, G, T, P, E, Z, or Y (powers of 1024) or KB, MB,
-/// etc. (powers of 1000).
-///
-/// # Errors
-///
-/// This function returns an error if the string does not begin with a
-/// numeral, or if the unit is not one of the supported units described
-/// in the preceding section.
-///
-/// # Examples
-///
-/// ```rust,ignore
-/// assert_eq!(parse_size("123").unwrap(), 123);
-/// assert_eq!(parse_size("123K").unwrap(), 123 * 1024);
-/// assert_eq!(parse_size("123KB").unwrap(), 123 * 1000);
-/// ```
-fn parse_size(size: &str) -> Result<u64, ()> {
-    // Get the numeric part of the size argument. For example, if the
-    // argument is "123K", then the numeric part is "123".
-    let numeric_string: String = size.chars().take_while(|c| c.is_digit(10)).collect();
-    let number: u64 = numeric_string.parse().map_err(|_| ())?;
-
-    // Get the alphabetic units part of the size argument and compute
-    // the factor it represents. For example, if the argument is "123K",
-    // then the unit part is "K" and the factor is 1024. This may be the
-    // empty string, in which case, the factor is 1.
-    let n = numeric_string.len();
-    let (base, exponent): (u64, u32) = match &size[n..] {
-        "" => (1, 0),
-        "K" | "k" => (1024, 1),
-        "M" | "m" => (1024, 2),
-        "G" | "g" => (1024, 3),
-        "T" | "t" => (1024, 4),
-        "P" | "p" => (1024, 5),
-        "E" | "e" => (1024, 6),
-        "Z" | "z" => (1024, 7),
-        "Y" | "y" => (1024, 8),
-        "KB" | "kB" => (1000, 1),
-        "MB" | "mB" => (1000, 2),
-        "GB" | "gB" => (1000, 3),
-        "TB" | "tB" => (1000, 4),
-        "PB" | "pB" => (1000, 5),
-        "EB" | "eB" => (1000, 6),
-        "ZB" | "zB" => (1000, 7),
-        "YB" | "yB" => (1000, 8),
-        _ => return Err(()),
-    };
-    let factor = base.pow(exponent);
-    Ok(number * factor)
->>>>>>> b7460a61
 }
 
 #[cfg(test)]
